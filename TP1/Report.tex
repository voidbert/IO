--- conflicted
+++ resolved
@@ -303,7 +303,6 @@
     \item Registar que todas as variáveis correspondentes a padrões de corte são inteiras.
 \end{enumerate}
 
-<<<<<<< HEAD
 \section{Interpretação da solução ótima}
 
 Os valores das variáveis de decisão apresentados na secção acima podem ser associados a uma
@@ -419,7 +418,7 @@
 das capacidades dos contentores utilizados, 87, pelo que a nossa solução não gera qualquer espaço
 livre, e consequentemente não existe melhor solução possível que não seja considerada pelo nosso
 modelo.
-=======
+
 \section{Conclusão}
 
 Ao longo do desenvolvimento deste trabalho, não só fomos capazes de resolver o problema proposto
@@ -428,7 +427,6 @@
 constroem estes modelos sem qualquer intervenção humana, tornando a sua aplicação mais simples em
 problemas maiores e em contextos em que os dados estão em constante mudança, evitando o desperdício
 de horas humanas em cálculos que facilmente podem ser executados por um computador.
->>>>>>> a711fecb
 
 % Isto é uma grande gambiarra, mas funciona para pôr a bibliografia como uma secção.
 \section{Bibliografia}
