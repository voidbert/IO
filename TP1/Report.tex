\documentclass[12pt, a4paper, titlepage]{article}

\usepackage{amsmath}
\usepackage{array}
\usepackage[portuguese]{babel}
\usepackage{cite}
\usepackage{enumerate}
\usepackage{float}
\usepackage[a4paper, margin=2cm]{geometry}
\usepackage{graphicx}
\usepackage{hyperref}
\usepackage{listings}
\usepackage{lscape}
\usepackage{setspace}
\usepackage{xcolor}

\chardef\_=`_

\title{\textbf{
    Investigação Operacional -- Trabalho Prático I  \\
    \large Problema de Empacotamento a Uma Dimensão
}}
\author{
    \begin{tabular}{ll}
        Ana Carolina Penha Cerqueira       & A104188 \\
        Humberto Gil Azevedo Sampaio Gomes & A104348 \\
        Ivo Filipe Mendes Vieira           & A103999 \\
        José António Fernandes Alves Lopes & A104541 \\
        José Rodrigo Ferreira Matos        & A100612 \\
    \end{tabular}
}
\date{23 de março de 2024}

\begin{document}

\onehalfspacing
\setlength{\parskip}{\baselineskip}
\setlength{\parindent}{0pt}
\def\arraystretch{1.5}

\maketitle

\begin{abstract}
    Este trabalho prático de Investigação Operacional tem como objetivo a resolução de um problema
<<<<<<< HEAD
    de empacotamento a uma dimensão utilizando o modelo de "um-corte", de Dyckhoff. \cite{dyckhoff}
    Em detalhe, procura-se a formulação do problema, a sua modelação, a sua resolução, e a validação
    do modelo construído.

    % TODO - adicionar que fizemos meta programação
=======
    de empacotamento a uma dimensão utilizando o modelo de "um-corte"{}, de Dyckhoff.
    \cite{dyckhoff} Em detalhe, procura-se a formulação do problema, a sua modelação, a sua
    resolução, e a validação do modelo construído. Para tornar o processo de modelação mais rápido e
    menos propício a erros, o nosso grupo implementou conceitos de metaprogramação ao escrever um
    \emph{script} Python que automaticamente gera o código LP do modelo.
>>>>>>> 92878e29
\end{abstract}

\setcounter{section}{-1}
\section{Dados do problema}

Como exigido pelo enunciado, os dados do problema a resolver são determinados em função do número de
aluno mais elevado de entre os integrantes do grupo. No caso, este é A104541, que corresponde ao
aluno José Lopes, e dá origem aos seguintes dados:

\begin{table}[H]
    \begin{center}
        \begin{tabular}{c|c}
            Capacidade & Quantidade de contentores \\
            \hline
            11          & Ilimitada                 \\
            10          & 5                         \\
            7           & 5
        \end{tabular}
    \end{center}
    \caption{Número de contentores de cada comprimento disponíveis.}
    \label{containers-data}
\end{table}

\begin{table}[H]
    \begin{center}
        \begin{tabular}{c|c}
            Comprimento & Quantidade de itens \\
            \hline
            1           & 0                    \\
            2           & 13                   \\
            3           & 0                    \\
            4           & 9                    \\
            5           & 5
        \end{tabular}
    \end{center}
    \caption{Número de itens de cada comprimento para empacotar.}
    \label{items-data}
\end{table}

A soma dos comprimentos dos itens a empacotar é dada por:

$$2 \times 13 + 4 \times 9 + 5 \times 5 = 87$$

\section{Formulação do problema}

Pretende-se resolver um problema de empacotamento a uma dimensão, i.e., pretende-se determinar como
se deve distribuir um conjunto de itens por contentores. É necessário ter em conta que deve ser
atribuído exatamente um contentor a cada item, ou seja, um dado item não pode estar em mais do que
um contentor, e não pode haver itens que não tenham um contentor associado. Ademais, a soma dos
comprimentos dos itens em qualquer contentor não pode ultrapassar a sua capacidade.

Neste problema em específico, estão disponíveis contentores de capacidades 11, 10 e 7, sendo que há
contentores e capacidade 11 em número ilimitado, enquanto que há apenas 5 contentores de cada uma
das outras capacidades (tabela \ref{containers-data}). Pretendem-se empacotar 13 itens de
comprimento 2, 9 itens de comprimento 4, e 5 itens de comprimento 5 (tabela \ref{items-data}). O
objetivo é minimizar a soma das capacidade dos contentores utilizados.

\subsection{Modelo de Dyckhoff}

O modelo de "um-corte"{}, de Dyckhoff \cite{dyckhoff}, assenta na ideia do "padrão-um-corte", uma
divisão de um comprimento $k$ em dois menores, $l$ e $k - l$, representada pelo tuplo $[k; l]$.
Note-se que nesta secção adaptaremos o vocabulário do modelo, referente a um problema de
\emph{cutting stock}, para o nosso problema de \emph{bin packing}. Estes cortes são aplicados
recursivamente, começando com valores de $k$ iguais às capacidades dos contentores, e valores de $l$
sempre iguais aos comprimentos dos itens. Os resíduos provenientes do corte $[k; l]$ podem depois
ser divididos em partes menores, e assim sucessivamente.

São denominados resíduos todos os comprimentos que não são inferiores ao mais curto dos itens, e
que podem ser obtidos através de "um-cortes"{} sucessivos a partir das capacidades dos contentores e
dos comprimentos dos itens. Da perspetiva do modelo de Dyckhoff, dois resíduos do mesmo comprimento
são equivalentes, sejam eles capacidades de contentores ou resultados de "um-cortes"{} anteriores.

Neste modelo, cada variável de decisão $y_{k, l}$ corresponde ao número de comprimentos $k$
divididos de acordo com o "um-corte"{} $[k; l]$. Com base numa solução de um problema por este
modelo, é possível associar os "um-cortes"{} à distribuição dos itens pelos contentores, apesar de
poder haver várias interpretações possíveis para o mesmo conjunto de valores das variáveis.

\bgroup
\renewcommand{\arraystretch}{0}

\begin{figure}[H]
    \centering

    \begin{tabular}{@{}p{2cm}p{2cm}p{1cm}p{2cm}p{2cm}@{}}
        \begin{tabular}{@{}|>{\centering\arraybackslash}m{1.5cm}|}
            \hline \vspace{0.5cm}2\vspace{0.5cm} \\
            \hline \vspace{0.75cm}3\vspace{0.75cm} \\
            \hline \vspace{0.25cm}1\vspace{0.25cm} \\
            \hline
        \end{tabular} &

        \begin{tabular}{@{}|>{\centering\arraybackslash}m{1.5cm}|}
            \hline \vspace{0.5cm}2\vspace{0.5cm} \\
            \hline \vspace{0.5cm}2\vspace{0.5cm} \\
            \hline
        \end{tabular} & &

        \begin{tabular}{@{}|>{\centering\arraybackslash}m{1.5cm}|}
            \hline \vspace{0.5cm}2\vspace{0.5cm} \\
            \hline \vspace{0.5cm}2\vspace{0.5cm} \\
            \hline \vspace{0.5cm}2\vspace{0.5cm} \\
            \hline
        \end{tabular} &

        \begin{tabular}{@{}|>{\centering\arraybackslash}m{1.5cm}|}
            \hline \vspace{0.75cm}3\vspace{0.75cm} \\
            \hline \vspace{0.25cm}1\vspace{0.25cm} \\
            \hline
        \end{tabular}
    \end{tabular}

    \caption{Duas possíveis interpretações para o mesmo conjunto de valores de variáveis de decisão:
             $y_{6,2}=1$, $y_{4,2}=1$ e $y_{4,3}=1$.}
\end{figure}
\egroup

A partir das variáveis de decisão podemos construír o único tipo de restrição que existe no modelo
original de Dyckhoff, denomidada de equilíbrio. As restrições deste tipo têm como objetivo assegurar
dois aspetos importantes do modelo. Primeiramente, é exigido que, no fim da aplicação dos
"um-cortes"{}, se tenham produzido espaços suficientes para empacotar todos os itens dentro dos
contentores, tendo cada item um espaço reservado de comprimento igual a si mesmo. Além disso, para
resíduos que não sejam capacidades de contentores, não podem ser cortados mais comprimentos do que
aqueles que foram produzidos a partir da aplicação de "um-cortes". Sendo assim, matematicamente, a
diferença entre os comprimentos produzidos e consumidos através de "um-cortes"{} deve ser superior a
um valor mínimo, o número de itens de um comprimento a empacotar no primeiro caso, ou zero no
segundo.

O objetivo do modelo de "um-corte"{} é o de minimizar o custo dos contentores utilizados. No nosso
caso, o custo de um contentor é a sua capacidade. Logo, a função objetivo é dada pela soma, para
cada tipo de contentor, do produto entre a sua capacidade e o seu número de usos. Trivialmente, o
número de usos de cada tipo de contentor é dado pela diferença entre o número de "um-cortes"{}
executados que consomem o seu comprimento, e o número de "um-cortes"{} que o produzem.

\subsection{Extensões ao modelo de Dyckhoff}

Existem variáveis de decisão que têm o mesmo significado físico ($y_{k, l}$ e $y_{k, k - l}$), como
por exemplo $y_{10,3}$ e $y_{10,7}$. Enquanto que o modelo original não descarta nenhuma variável,
descartar uma das anteriores é possível, e foi como prosseguimos neste trabalho.

Ademais, o modelo de "um-corte"{} não estabelece restrições para a disponibilidade de cada tipo de
contentor, algo necessário para o nosso problema. O cálculo do número de contentores de uma dada
capacidade que foram usados, em função dos "um-cortes"{} executados, já foi descrito na construção
da função objetivo. Basta garantir que este número não seja superior à disponibilidade do contentor.

Por último, o modelo de Dyckhoff original considera que todos os resíduos são iguais. Por exemplo,
num problema de corte onde se aplique este modelo, é possível que sobrem resíduos com comprimentos
iguais aos do \emph{stock} a cortar. O modelo considera que o número de rolos gastos destes
comprimentos é negativo, e o valor da função objetivo (custo) diminui, considerando que os rolos
produzidos podem ser guardados para uso posterior. No entanto, isto não faz qualquer sentido num
problema de empacotamento, onde sobras de espaço em contentores não devem ser contabilizadas para a
função objetivo: para cada capacidade de contentor, considera-se o valor máximo entre zero e o custo
dos contentores usados.

\section{Metaprogramação}

A expansão dos vários sumatórios do modelo de "um-corte"{} é, devido à sua dimensão, difícil de ser
executada manualmente. O processo não só é demorado, como também propício a erros de cálculo
difíceis de diagnosticar: uma solução errada ou a ausência de solução no modelo final apenas indica
a existência de um erro, mas não a sua localização. Ademais, o processo laborioso de criação do
modelo teria de ser repetido caso os dados iniciais do problema sofressem alterações, uma ocorrência
constante no mundo real. Para endereçar este problema, desenvolvemos \emph{scripts} em Python que
geram o modelo LP automaticamente.

\subsection{Modelo de "um-corte"{}}

O nosso \emph{script} para a implementação deste modelo encontra-se em anexo (ver
\ref{code:one-cut}) e o seu funcionamento passo a passo é descrito abaixo.

% TODO - citar fórmulas do modelo matemático neste relatório

\begin{enumerate}[\hspace{1cm} \bfseries 1.]
    \item Calcular o conjunto de resíduos ($R$), sucessivamente executando todos os cortes possíveis
        com base nas capacidades dos contentores e nos comprimentos dos itens.

    \item Gerar a função objetivo, em particular, a variação que não diminui o custo de uma solução
        caso tenham sobrado espaços com comprimentos no conjunto das capacidades dos contentores
        (isto apenas faz sentido em problemas de corte). É necessária a geração de variáveis e
        restrições auxiliares para se calcular o máximo entre $0$ e o custo dos contentores gastos.

    \item Gerar as restrições de equilíbrio, calculando os conjuntos e os sumatórios descritos no
        artigo.

    \item Gerar restrições a afirmar que o número de contentores de um dado tipo utilizados não pode
        ser superior à disponibilidade dessa capacidade de contentor.

    \item Restringir todas as variáveis de corte a valores inteiros.
\end{enumerate}

No nosso \emph{script}, a remoção de variáveis redundantes é feita no processo de simplificação de
adições, tanto na geração da função objetivo como das restrições:
$(y_{10, 2}) + (y_{10, 8} + y_{8, 4})$ será automaticamente transformada em $y_{10, 8} + y_{8, 4}$,
por exemplo.

\subsection{Modelo dos padrões de corte}

Inicialmente, o nosso grupo resolveu o problema de empacotamento proposto utilizando o modelo dos
padrões de corte, de modo a poder verificar a solução do modelo de "um-corte"{} quando este fosse
implementado. Também desenvolvemos um \emph{script} que gera o modelo de Gilmore e Gomory
automaticamente, cujo funcionamento passo a passo é descrito abaixo, e cujo código se encontra em
anexo (ver \ref{code:cutting-patterns}). Como o foco deste trabalho não é o modelo dos padrões de
corte, este não é descrito em detalhe, pelo que é recomendada a leitura do artigo que o definiu.
\cite{gilmore-and-gomory}

\begin{enumerate}[\hspace{1cm} \bfseries 1.]
<<<<<<< HEAD
    \item % TODO - descrição do modelo dos padrões de corte
=======
    \item Calcular os padrões de corte para cada contentor, dado o comprimento de cada item a
        empacotar. Isto é implementado recursivamente: procura-se cortar um comprimento em duas
        partes menores, uma das quais é o comprimento de um item. Calculam-se os padrões de corte da
        outra parte, e usa-se esse resultado para construir os padrões de corte relativos ao
        comprimento total. Um comentário LP é gerado para enumerar todos os padrões de corte
        calculados.

    \item Gerar a função objetivo: conhecem-se todas as variáveis de decisão (padrões de corte),
        cujos coeficientes são as capacidades dos contentores a que estão associadas, dado que se
        pretende minimizar a soma das capacidades dos contentores utilizados.

    \item Calcular quanto cada padrão de corte permite empacotar de cada item, e usar essa
        informação para gerar restrições que obrigam a que pelo menos um dado número de cada item
        seja empacotado.

    \item Gerar restrições relativas ao número máximo de contentores de cada capacidade: a soma de
        todos os padrões de corte usados que envolvem contentores de uma capacidade não pode ser
        superior à disponibilidade desses contentores.

    \item Registar que todas as variáveis correspondentes a padrões de corte são inteiras.
>>>>>>> 92878e29
\end{enumerate}

\section{Conclusão}

Ao longo do desenvolvimento deste trabalho, não só fomos capazes de resolver o problema proposto
com correção, como também obtivemos um profundo conhecimento de dois modelos para a resolução de
problemas de empacotamento a uma dimensão. Este conhecimento permitiu-nos implementar programas que
constroem estes modelos sem qualquer intervenção humana, tornando a sua aplicação mais simples em
problemas maiores e em contextos em que os dados estão em constante mudança, evitando o desperdício
de horas humanas em cálculos que facilmente podem ser executados por um computador.

% Isto é uma grande gambiarra, mas funciona para pôr a bibliografia como uma secção.
\section{Bibliografia}
\def\refname{}
\vspace{-1.5cm}
\begin{thebibliography}{9}
    \bibitem{dyckhoff}
    H. Dyckhoff, "A New Linear Programming Approach to the Cutting Stock Problem",
    \emph{Operations Research}, vol. 29, no. 6, Dec., pp. 1092-1104, 1981.
    \href{https://doi.org/10.1287/opre.29.6.1092}{doi: 10.1287/opre.29.6.1092}

    \bibitem{gilmore-and-gomory}
    P. Gilmore, and R. Gomory, "A Linear Programming Approach to the Cutting Stock Problem",
    \emph{Operations Research}, vol. 9, no. 6, Dec., pp. 849-859, 1961.
    \href{https://doi.org/10.1287/opre.9.6.849}{doi: 10.1287/opre.9.6.849}
\end{thebibliography}

\section{Anexos}

\lstdefinestyle{codestyle}{
    commentstyle=\color{teal},
    keywordstyle=\color{blue},
    numberstyle=\ttfamily\color{gray},
    stringstyle=\color{red},
    basicstyle=\ttfamily\footnotesize,
    breakatwhitespace=false,
    breaklines=false,
    keepspaces=true,
    numbers=left,
    numbersep=10pt,
    showspaces=false,
    showstringspaces=false,
    showtabs=false,
    tabsize=4,
    xleftmargin=3em
}
\lstset{style=codestyle}

\begin{landscape}

    \subsection{\emph{Script} gerador do modelo de "um-corte"{}}
\label{code:one-cut}
\lstinputlisting[language=python]{dyckhoff.py}
\pagebreak

\subsection{\emph{Script} gerador do modelo de padrões de corte}
\label{code:cutting-patterns}
\lstinputlisting[language=python]{gilmore_gomory.py}

\end{landscape}

\end{document}<|MERGE_RESOLUTION|>--- conflicted
+++ resolved
@@ -42,19 +42,11 @@
 
 \begin{abstract}
     Este trabalho prático de Investigação Operacional tem como objetivo a resolução de um problema
-<<<<<<< HEAD
-    de empacotamento a uma dimensão utilizando o modelo de "um-corte", de Dyckhoff. \cite{dyckhoff}
-    Em detalhe, procura-se a formulação do problema, a sua modelação, a sua resolução, e a validação
-    do modelo construído.
-
-    % TODO - adicionar que fizemos meta programação
-=======
     de empacotamento a uma dimensão utilizando o modelo de "um-corte"{}, de Dyckhoff.
     \cite{dyckhoff} Em detalhe, procura-se a formulação do problema, a sua modelação, a sua
     resolução, e a validação do modelo construído. Para tornar o processo de modelação mais rápido e
     menos propício a erros, o nosso grupo implementou conceitos de metaprogramação ao escrever um
     \emph{script} Python que automaticamente gera o código LP do modelo.
->>>>>>> 92878e29
 \end{abstract}
 
 \setcounter{section}{-1}
@@ -259,9 +251,6 @@
 \cite{gilmore-and-gomory}
 
 \begin{enumerate}[\hspace{1cm} \bfseries 1.]
-<<<<<<< HEAD
-    \item % TODO - descrição do modelo dos padrões de corte
-=======
     \item Calcular os padrões de corte para cada contentor, dado o comprimento de cada item a
         empacotar. Isto é implementado recursivamente: procura-se cortar um comprimento em duas
         partes menores, uma das quais é o comprimento de um item. Calculam-se os padrões de corte da
@@ -282,7 +271,6 @@
         superior à disponibilidade desses contentores.
 
     \item Registar que todas as variáveis correspondentes a padrões de corte são inteiras.
->>>>>>> 92878e29
 \end{enumerate}
 
 \section{Conclusão}
