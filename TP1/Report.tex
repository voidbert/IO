--- conflicted
+++ resolved
@@ -2,11 +2,8 @@
 
 \usepackage{amsfonts}
 \usepackage{amsmath}
-<<<<<<< HEAD
 \usepackage{amssymb}
-=======
 \usepackage{array}
->>>>>>> a711fecb
 \usepackage[portuguese]{babel}
 \usepackage{cite}
 \usepackage{enumerate}
@@ -223,13 +220,6 @@
 função objetivo: para cada capacidade de contentor, considera-se o valor máximo entre zero e o custo
 dos contentores usados.
 
-\section{Ficheiro de entrada do lpsolve}
-\lstinputlisting[language=c, breaklines=true]{dyckhoff.lp}
-
-\section{Ficheiro de saída do lpsolve}
-\lstinputlisting{dyckhoff.out}
-
-
 \section{Modelo de "um-corte"{} para um problema genérico}
 
 \subsection{Parâmetros e notação utilizada}
@@ -397,6 +387,12 @@
 
 % TODO - escrever esta secção
 
+\section{Ficheiro de entrada do lpsolve}
+\lstinputlisting[language=c, breaklines=true]{dyckhoff.lp}
+
+\section{Ficheiro de saída do lpsolve}
+\lstinputlisting{dyckhoff.out}
+
 \section{Metaprogramação}
 
 A expansão dos vários sumatórios do modelo de "um-corte"{} é, devido à sua dimensão, difícil de ser
